{
  "name": "ilp-plugin-xrp-asym-server",
<<<<<<< HEAD
  "version": "1.6.4",
=======
  "version": "1.7.1",
>>>>>>> d5b4a93a
  "description": "Asymmetric XRP paychan server for ILP",
  "main": "index.js",
  "types": "src/index.d.ts",
  "files": [
    "index.js",
    "src/**/*.ts",
    "src/**/*.js",
    "src/**/*.js.map",
    "src/schemas/*.json"
  ],
  "scripts": {
    "build": "npm run compile-ts",
    "compile-ts": "tsc --project .",
    "lint": "tslint --project .",
    "pretest": "npm run build",
    "watch": "mocha-typescript-watch",
    "prepare": "npm run build",
    "test": "nyc --reporter=lcov mocha --exit"
  },
  "author": "",
  "license": "ISC",
  "dependencies": {
    "@types/debug": "0.0.30",
    "base64url": "^2.0.0",
    "bignumber.js": "^6.0.0",
    "btp-packet": "^1.2.1",
    "debug": "^3.1.0",
    "ilp-logger": "^1.0.2",
    "ilp-packet": "^2.2.0",
    "ilp-plugin-mini-accounts": "^3.5.1",
    "ilp-plugin-xrp-paychan-shared": "^4.1.0",
    "ilp-protocol-ildcp": "^1.0.0",
    "ripple-address-codec": "^2.0.1",
    "ripple-lib": "^0.21.0",
    "tweetnacl": "^1.0.0",
    "ws": "^4.1.0"
  },
  "devDependencies": {
    "@types/bignumber.js": "^5.0.0",
    "chai": "^4.1.2",
    "chai-as-promised": "^7.1.1",
    "mocha": "^5.2.0",
    "mocha-typescript": "^1.1.17",
    "nyc": "^11.9.0",
    "sinon": "^4.5.0",
    "source-map-support": "^0.5.9",
    "standard": "^10.0.3",
    "ts-node": "^6.2.0",
    "tslint": "^5.11.0",
    "tslint-config-standard": "^7.0.0",
    "typescript": "^2.8.3"
  }
}<|MERGE_RESOLUTION|>--- conflicted
+++ resolved
@@ -1,10 +1,6 @@
 {
   "name": "ilp-plugin-xrp-asym-server",
-<<<<<<< HEAD
-  "version": "1.6.4",
-=======
   "version": "1.7.1",
->>>>>>> d5b4a93a
   "description": "Asymmetric XRP paychan server for ILP",
   "main": "index.js",
   "types": "src/index.d.ts",
